--- conflicted
+++ resolved
@@ -1,10 +1,7 @@
 import { useParams } from 'react-router-dom';
-<<<<<<< HEAD
 import { useEffect, useState } from 'react';
 import '../styles/SeminarDetailPage.css';
-=======
-// import '../styles/SeminarDetailPage.css';
->>>>>>> d3344926
+
 
 interface Seminar {
   id: number;
