--- conflicted
+++ resolved
@@ -4,8 +4,8 @@
   FaUsers,
   FaLink
 } from 'react-icons/fa';
+import Button from '../components/Button';
 import '../styles/SeminarListPage.css';
-<<<<<<< HEAD
 import { useNavigate } from 'react-router-dom';
 import { Seminar } from '../types/Seminar';
 import { fetchApprovedSeminars } from '../api/SeminarApi';
@@ -14,103 +14,28 @@
   const [seminars, setSeminars] = useState<Seminar[]>([]);
   const [filter, setFilter] = useState<'ALL' | 'PENDING' | 'ONGOING' | 'COMPLETED' | 'CANCELLED'>('ALL');
   const navigate = useNavigate();
+  const [loading, setLoading] = useState(true);
 
   useEffect(() => {
+    // Fetch seminars from the API
     fetchApprovedSeminars()
-      .then((data) => setSeminars(data))
+      .then((data) => {
+        setSeminars(data);
+        setLoading(false);
+      })
       .catch((err) => {
         console.error(err);
         alert('Không thể tải danh sách hội thảo');
+        setLoading(false);
       });
-=======
-
-// Ảnh local nên import như này nếu dùng Vite/Webpack
-import img1 from '../assets/Blue-Yellow-Online-webinar-Poster-2.jpg';
-import img2 from '../assets/flyer-entreperneur.jpg';
-import img3 from '../assets/online-seminar-publication-poster-free-vector.jpg';
-
-interface Seminar {
-  id: number;
-  title: string;
-  description: string;
-  duration: number;
-  price: number;
-  meetingUrl: string;
-  formUrl: string;
-  slot: number;
-  imageUrl: string;
-  startTime: string;
-  endTime: string;
-  status: 'UPCOMING' | 'ONGOING' | 'ENDED';
-}
-
-const SeminarListPage: React.FC = () => {
-  const [seminars, setSeminars] = useState<Seminar[]>([]);
-  const [filter, setFilter] = useState<'ALL' | 'UPCOMING' | 'ONGOING' | 'ENDED'>('ALL');
-  const [loading, setLoading] = useState(true);
-
-  useEffect(() => {
-    // Simulate loading time for better UX
-    const timer = setTimeout(() => {
-      // Tạm thời dùng mock data
-      setSeminars([
-        {
-          id: 1,
-          title: 'Khám Phá Nghề Lập Trình',
-          description: 'Giới thiệu về ngành IT, backend, frontend, DevOps và thị trường việc làm. Tìm hiểu về các công nghệ mới nhất và cơ hội nghề nghiệp trong lĩnh vực công nghệ thông tin.',
-          duration: 90,
-          price: 0,
-          slot: 100,
-          imageUrl: img1,
-          meetingUrl: 'https://meet.google.com/example1',
-          formUrl: 'https://forms.gle/example1',
-          startTime: '2025-07-10T09:00:00',
-          endTime: '2025-07-10T10:30:00',
-          status: 'UPCOMING'
-        },
-        {
-          id: 2,
-          title: 'Hành Trình Du Học Tự Tin',
-          description: 'Hội thảo chia sẻ kinh nghiệm săn học bổng, chuẩn bị hồ sơ du học Mỹ - Úc. Các chuyên gia tư vấn du học sẽ chia sẻ những bí quyết thành công.',
-          duration: 75,
-          price: 50000,
-          slot: 80,
-          imageUrl: img2,
-          meetingUrl: 'https://meet.google.com/example2',
-          formUrl: 'https://forms.gle/example2',
-          startTime: '2025-07-05T19:00:00',
-          endTime: '2025-07-05T20:15:00',
-          status: 'ONGOING'
-        },
-        {
-          id: 3,
-          title: 'Khởi Nghiệp Từ Đam Mê',
-          description: 'Giao lưu cùng startup trẻ thành công trong ngành sáng tạo và công nghệ. Học hỏi kinh nghiệm từ những founder đã thành công trong việc xây dựng doanh nghiệp.',
-          duration: 60,
-          price: 0,
-          slot: 50,
-          imageUrl: img3,
-          meetingUrl: 'https://meet.google.com/example3',
-          formUrl: 'https://forms.gle/example3',
-          startTime: '2025-06-20T14:00:00',
-          endTime: '2025-06-20T15:00:00',
-          status: 'ENDED'
-        }
-      ]);
-      setLoading(false);
-    }, 1000);
-
-    return () => clearTimeout(timer);
->>>>>>> d3344926
   }, []);
 
   const filteredSeminars = seminars.filter(
-    (s) => filter === 'ALL' || s.status === filter
+    (seminar) => filter === 'ALL' || seminar.status === filter
   );
 
   const getStatusBadge = (status: Seminar['status']) => {
     switch (status) {
-<<<<<<< HEAD
       case 'PENDING':
         return <span className="badge pending">Chờ diễn ra</span>;
       case 'ONGOING':
@@ -119,53 +44,22 @@
         return <span className="badge ended">Đã kết thúc</span>;
       case 'CANCELLED':
         return <span className="badge cancelled">Đã hủy</span>;
-=======
-      case 'UPCOMING':
-        return <span className="seminar-status-badge upcoming">Sắp diễn ra</span>;
-      case 'ONGOING':
-        return <span className="seminar-status-badge ongoing">Đang diễn ra</span>;
-      case 'ENDED':
-        return <span className="seminar-status-badge ended">Đã kết thúc</span>;
->>>>>>> d3344926
+      default:
+        return null;
     }
   };
 
   const getTabLabel = (key: string) => {
     switch (key) {
       case 'ALL': return 'Tất cả';
-      case 'UPCOMING': return 'Sắp diễn ra';
+      case 'PENDING': return 'Chờ duyệt';
       case 'ONGOING': return 'Đang diễn ra';
-      case 'ENDED': return 'Đã kết thúc';
+      case 'COMPLETED': return 'Đã kết thúc';
+      case 'CANCELLED': return 'Đã hủy';
       default: return key;
     }
   };
 
-  const formatDateTime = (dateString: string) => {
-    const date = new Date(dateString);
-    return {
-      date: date.toLocaleDateString('vi-VN'),
-      time: date.toLocaleTimeString('vi-VN', { hour: '2-digit', minute: '2-digit' })
-    };
-  };
-
-<<<<<<< HEAD
-      <div className="filter-tabs">
-        {['ALL', 'PENDING', 'ONGOING', 'COMPLETED', 'CANCELLED'].map((key) => (
-          <button
-            key={key}
-            className={`tab-btn ${filter === key ? 'active' : ''}`}
-            onClick={() => setFilter(key as Seminar['status'] | 'ALL')}
-          >
-            {{
-              ALL: 'Tất cả',
-              PENDING: 'Chờ duyệt',
-              ONGOING: 'Đang diễn ra',
-              COMPLETED: 'Đã kết thúc',
-              CANCELLED: 'Đã hủy'
-            }[key as keyof typeof SeminarStatusText]}
-          </button>
-        ))}
-=======
   if (loading) {
     return (
       <div className="seminar-list-page">
@@ -174,22 +68,26 @@
             <div>Đang tải danh sách hội thảo...</div>
           </div>
         </div>
->>>>>>> d3344926
       </div>
     );
   }
 
   return (
-    <div className="seminar-list-page">
-      <div className="seminar-list-container">
-        <header className="seminar-list-header">
-          <h1 className="seminar-list-title">Hội Thảo Công Nghệ</h1>
-          <p className="seminar-list-subtitle">
-            Khám phá những xu hướng mới nhất trong công nghệ và phát triển kỹ năng chuyên môn cùng các chuyên gia hàng đầu
-          </p>
-        </header>
+    <div className="seminar-page">
+      <h1>Danh sách hội thảo</h1>
 
-<<<<<<< HEAD
+      <div className="filter-tabs">
+        {['ALL', 'PENDING', 'ONGOING', 'COMPLETED', 'CANCELLED'].map((key) => (
+          <button
+            key={key}
+            className={`tab-btn ${filter === key ? 'active' : ''}`}
+            onClick={() => setFilter(key as Seminar['status'] | 'ALL')}
+          >
+            {getTabLabel(key)}
+          </button>
+        ))}
+      </div>
+
       <div className="seminar-grid">
         {filteredSeminars.map((seminar) => (
           <div
@@ -223,106 +121,11 @@
                 )}
               </div>
             </div>
-=======
-        <div className="seminar-filter-tabs">
-          {['ALL', 'UPCOMING', 'ONGOING', 'ENDED'].map((key) => (
-            <button
-              key={key}
-              className={`seminar-tab-btn ${filter === key ? 'active' : ''}`}
-              onClick={() => setFilter(key as any)}
-            >
-              {getTabLabel(key)}
-            </button>
-          ))}
-        </div>
-
-        {filteredSeminars.length === 0 ? (
-          <div className="seminar-empty">
-            <h3 className="seminar-empty-title">Không có hội thảo nào</h3>
-            <p className="seminar-empty-message">
-              Hiện tại không có hội thảo nào phù hợp với bộ lọc đã chọn. Hãy thử chọn bộ lọc khác hoặc quay lại sau.
-            </p>
           </div>
-        ) : (
-          <div className="seminar-cards-grid">
-            {filteredSeminars.map((seminar, index) => {
-              const dateTime = formatDateTime(seminar.startTime);
-              return (
-                <div className="seminar-card seminar-card-animated" key={seminar.id} style={{ animationDelay: `${index * 0.1}s` }}>
-                  <div className="seminar-card-image-wrapper">
-                    <img src={seminar.imageUrl} alt={seminar.title} className="seminar-card-image" />
-                    <div className="seminar-card-image-overlay">
-                      <button className="seminar-card-preview-btn">
-                        Xem chi tiết
-                      </button>
-                    </div>
-                  </div>
-                  
-                  <div className="seminar-card-content">
-                    <h3 className="seminar-card-title">{seminar.title}</h3>
-                    <p className="seminar-card-description">{seminar.description}</p>
-                    
-                    <div className="seminar-card-meta">
-                      <div className="seminar-meta-item">
-                        <FaClock />
-                        <span>{seminar.duration} phút</span>
-                      </div>
-                      <div className="seminar-meta-item">
-                        <FaUsers />
-                        <span>{seminar.slot} slots</span>
-                      </div>
-                      <div className="seminar-meta-item">
-                        <FaCalendarAlt />
-                        <span>{dateTime.date}</span>
-                      </div>
-                      <div className="seminar-meta-item">
-                        <span>{dateTime.time}</span>
-                      </div>
-                      <div className="seminar-card-price">
-                        {seminar.price === 0 ? 'Miễn phí' : `${seminar.price.toLocaleString()}₫`}
-                      </div>
-                    </div>
-                    
-                    {getStatusBadge(seminar.status)}
-                    
-                    <div className="seminar-card-actions">
-                      <a href={seminar.formUrl} target="_blank" rel="noreferrer" className="seminar-action-link">
-                        <button className="seminar-action-btn outline">
-                          <FaLink /> Đăng ký
-                        </button>
-                      </a>
-                      {seminar.status !== 'UPCOMING' && (
-                        <a href={seminar.meetingUrl} target="_blank" rel="noreferrer" className="seminar-action-link">
-                          <button className="seminar-action-btn primary">
-                            Vào phòng
-                          </button>
-                        </a>
-                      )}
-                      {seminar.status === 'UPCOMING' && (
-                        <button className="seminar-action-btn disabled" disabled>
-                          Chưa mở
-                        </button>
-                      )}
-                    </div>
-                  </div>
-                </div>
-              );
-            })}
->>>>>>> d3344926
-          </div>
-        )}
+        ))}
       </div>
     </div>
   );
 };
 
-// Optional
-const SeminarStatusText = {
-  ALL: 'Tất cả',
-  PENDING: 'Chờ duyệt',
-  ONGOING: 'Đang diễn ra',
-  COMPLETED: 'Đã kết thúc',
-  CANCELLED: 'Đã hủy',
-};
-
 export default SeminarListPage;